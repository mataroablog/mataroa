--- conflicted
+++ resolved
@@ -8,18 +8,11 @@
     "bleach[css]>=6.2.0",
     "django==5.2.7",
     "gunicorn>=23.0.0",
-<<<<<<< HEAD
     "l2m4m>=1.0.4",
-    "markdown>=3.8.2",
-    "psycopg[binary]>=3.2.9",
-    "pygments>=2.19.2",
-    "stripe>=12.4.0",
-=======
     "markdown>=3.9",
     "psycopg[binary]>=3.2",
     "pygments>=2.19",
     "stripe==13.0.1",
->>>>>>> 790dfbfa
 ]
 
 [dependency-groups]
